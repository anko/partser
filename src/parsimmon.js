var Parsimmon = {};

Parsimmon.Parser = P(function(_, _super, Parser) {
  "use strict";
  // The Parser object is a wrapper for a parser function.
  // Externally, you use one to parse a string by calling
  //   var result = SomeParser.parse('Me Me Me! Parse Me!');
  // You should never call the constructor, rather you should
  // construct your Parser from the base parsers and the
  // parser combinator methods.

  function makeSuccess(index, value) {
    return {
      status: true,
      index: index,
      value: value,
      furthest: -1,
      expected: ''
    };
  }

  function makeFailure(index, expected) {
    return {
      status: false,
      index: -1,
      value: null,
      furthest: index,
      expected: expected
    };
  }

  function furthestBacktrackFor(result, last) {
    if (!last) return result;
    if (result.furthest >= last.furthest) return result;

    return {
      status: result.status,
      index: result.index,
      value: result.value,
      furthest: last.furthest,
      expected: last.expected
    }
  }

  function parseError(stream, result) {
    var expected = result.expected;
    var i = result.furthest;

    if (i === stream.length) {
      var message = 'expected ' + expected + ', got the end of the string';
    }
    else {
      var prefix = (i > 0 ? "'..." : "'");
      var suffix = (stream.length - i > 12 ? "...'" : "'");
      var message = 'expected ' + expected + ' at character ' + i + ', got '
        + prefix + stream.slice(i, i+12) + suffix;
    }
    throw 'Parse Error: ' + message + "\n    parsing: '" + stream + "'";
  }

  _.init = function(body) { this._ = body; };

  _.parse = function(stream) {
    var result = this.skip(eof)._(stream, 0);

    return result.status ? result.value : parseError(stream, result);
  };

  // -*- primitive combinators -*- //
  _.or = function(alternative) {
    var self = this;

    return Parser(function(stream, i) {
      var result = self._(stream, i);

      return result.status ? result : furthestBacktrackFor(alternative._(stream, i), result);
    });
  };

  _.then = function(next) {
    var self = this;

    return Parser(function(stream, i) {
      var result = self._(stream, i);

      if (!result.status) return result;

      var nextParser = (next instanceof Parser ? next : next(result.value));
      return furthestBacktrackFor(nextParser._(stream, result.index), result);
    });
  };

  // -*- optimized iterative combinators -*- //
  // equivalent to:
  // _.many = function() {
  //   return this.times(0, Infinity);
  // };
  // or, more explicitly:
  // _.many = function() {
  //   var self = this;
  //   return self.then(function(x) {
  //     return self.many().then(function(xs) {
  //       return [x].concat(xs);
  //     });
  //   }).or(succeed([]));
  // };
  _.many = function() {
    var self = this;

    return Parser(function(stream, i) {
      var accum = [];
      var result;
      var prevResult;

      for (;;) {
        result = self._(stream, i);
        prevResult = furthestBacktrackFor(result, prevResult);

        if (result.status) {
          i = result.index;
          accum.push(result.value);
        }
        else {
          return furthestBacktrackFor(makeSuccess(i, accum), prevResult);
        }
      }
    });
  };

  // equivalent to:
  // _.times = function(min, max) {
  //   if (arguments.length < 2) max = min;
  //   var self = this;
  //   if (min > 0) {
  //     return self.then(function(x) {
  //       return self.times(min - 1, max - 1).then(function(xs) {
  //         return [x].concat(xs);
  //       });
  //     });
  //   }
  //   else if (max > 0) {
  //     return self.then(function(x) {
  //       return self.times(0, max - 1).then(function(xs) {
  //         return [x].concat(xs);
  //       });
  //     }).or(succeed([]));
  //   }
  //   else return succeed([]);
  // };
  _.times = function(min, max) {
    if (arguments.length < 2) max = min;
    var self = this;

    return Parser(function(stream, i) {
      var accum = [];
      var start = i;
      var result;
      var prevResult;

      for (var times = 0; times < min; times += 1) {
        result = self._(stream, i);
        prevResult = furthestBacktrackFor(result, prevResult);
        if (result.status) {
          i = result.index;
          accum.push(result.value);
        }
        else {
          return prevResult;
        }
      }

      for (; times < max && result; times += 1) {
        result = self._(stream, i);
        prevResult = furthestBacktrackFor(result, prevResult);
        if (result.status) {
          i = result.index;
          accum.push(result.value);
        }
        else {
          break;
        }
      }

      return furthestBacktrackFor(makeSuccess(i, accum), prevResult);
    });
  };

  // -*- higher-level combinators -*- //
  _.result = function(res) { return this.then(succeed(res)); };
  _.atMost = function(n) { return this.times(0, n); };
  _.atLeast = function(n) {
    var self = this;
    return seq([this.times(n), this.many()]).map(function(results) {
      return results[0].concat(results[1]);
    });
  };

  _.map = function(fn) {
    var self = this;
    return Parser(function(stream, i) {
      var result = self._(stream, i);
      if (!result.status) return result;
      return furthestBacktrackFor(makeSuccess(result.index, fn(result.value)), result);
    });
  };

  _.skip = function(next) {
    return seq([this, next]).map(function(results) { return results[0]; });
  };

  // TODO: this would be better implemented with `seq`
  _.mark = function() {
    var self = this;
    return index.then(function(start) {
      return self.then(function(value) {
        return index.map(function(end) {
          return { start: start, value: value, end: end };
        });
      });
    });
  };

  // -*- primitive parsers -*- //
  var string = Parsimmon.string = function(str) {
    var len = str.length;
    var expected = "'"+str+"'";

    return Parser(function(stream, i) {
      var head = stream.slice(i, i+len);

      if (head === str) {
        return makeSuccess(i+len, head);
      }
      else {
        return makeFailure(i, expected);
      }
    });
  };

  var regex = Parsimmon.regex = function(re) {
    if (re.source[0] !== '^') throw 'regex '+re+' must be anchored';

    var expected = ''+re;

    return Parser(function(stream, i) {
      var match = re.exec(stream.slice(i));

      if (match) {
        var result = match[0];
        return makeSuccess(i+result.length, result);
      }
      else {
        return makeFailure(i, re);
      }
    });
  };

  var succeed = Parsimmon.succeed = function(value) {
    return Parser(function(stream, i) {
      return makeSuccess(i, value);
    });
  };

  var fail = Parsimmon.fail = function(expected) {
    return Parser(function(stream, i) { return makeFailure(i, expected); });
  };

  var letter = Parsimmon.letter = regex(/^[a-z]/i);
  var letters = Parsimmon.letters = regex(/^[a-z]*/i);
  var digit = Parsimmon.digit = regex(/^[0-9]/);
  var digits = Parsimmon.digits = regex(/^[0-9]*/);
  var whitespace = Parsimmon.whitespace = regex(/^\s+/);
  var optWhitespace = Parsimmon.optWhitespace = regex(/^\s*/);

  var any = Parsimmon.any = Parser(function(stream, i) {
    if (i >= stream.length) return makeFailure(i, 'any character');

    return makeSuccess(i+1, stream.charAt(i));
  });

  var all = Parsimmon.all = Parser(function(stream, i) {
    return makeSuccess(stream.length, stream.slice(i));
  });

  var eof = Parsimmon.eof = Parser(function(stream, i) {
    if (i < stream.length) return makeFailure(i, 'EOF');

    return makeSuccess(i, null);
  });

<<<<<<< HEAD
  var lazy = Parsimmon.lazy = function(f) {
    var parser = Parser(function(stream, i) {
      parser._ = f()._;
      return parser._(stream, i);
    });

    return parser;
  };

  // [Parser a] -> Parser [a]
  var seq = Parsimmon.seq = function(parsers) {
    return Parser(function(stream, i) {
      var result;
      var accum = new Array(parsers.length);

      for (var j = 0; j < parsers.length; j += 1) {
        result = furthestBacktrackFor(parsers[j]._(stream, i), result);
        if (!result.status) return result;
        accum[j] = result.value
        i = result.index;
      }

      return furthestBacktrackFor(makeSuccess(i, accum), result);
    });
  }
=======
  var index = Parsimmon.index = Parser(function(stream, i) {
    return makeSuccess(i, i);
  });

  //- fantasyland compat

  //- Semigroup
  _.concat = _.then;

  //- Applicative
  _.of = Parser.of = Parsimmon.of = succeed

  // TODO: this could be better implemented with `seq`
  _.ap = function(other) {
    return this.then(function(fn) {
      return other.then(function(val) {
        return fn(val);
      });
    });
  };

  //- Monad
  _.chain = _.then;
>>>>>>> ab5a30ce
});<|MERGE_RESOLUTION|>--- conflicted
+++ resolved
@@ -288,7 +288,6 @@
     return makeSuccess(i, null);
   });
 
-<<<<<<< HEAD
   var lazy = Parsimmon.lazy = function(f) {
     var parser = Parser(function(stream, i) {
       parser._ = f()._;
@@ -314,7 +313,7 @@
       return furthestBacktrackFor(makeSuccess(i, accum), result);
     });
   }
-=======
+
   var index = Parsimmon.index = Parser(function(stream, i) {
     return makeSuccess(i, i);
   });
@@ -338,5 +337,4 @@
 
   //- Monad
   _.chain = _.then;
->>>>>>> ab5a30ce
 });