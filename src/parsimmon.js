--- conflicted
+++ resolved
@@ -53,10 +53,6 @@
     if (i === stream.length) {
       return 'expected ' + expected + ', got the end of the string';
     }
-<<<<<<< HEAD
-    throw new Error('Parse Error: ' + message + "\n    parsing: '" + stream + "'");
-  }
-=======
 
     var prefix = (i > 0 ? "'..." : "'");
     var suffix = (stream.length - i > 12 ? "...'" : "'");
@@ -65,7 +61,6 @@
       prefix + stream.slice(i, i+12) + suffix
     );
   };
->>>>>>> f4cf5316
 
   _.init = function(body) { this._ = body; };
 
