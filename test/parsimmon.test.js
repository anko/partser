suite('parser', function() {
  var string = Parsimmon.string;
  var regex = Parsimmon.regex;
  var letter = Parsimmon.letter;
  var digit = Parsimmon.digit;
  var any = Parsimmon.any;
  var optWhitespace = Parsimmon.optWhitespace;
  var eof = Parsimmon.eof;
  var succeed = Parsimmon.succeed;
  var all = Parsimmon.all;

  test('Parsimmon.string', function() {
    var parser = string('x');
    assert.equal(parser.parse('x'), 'x');
    assert.throws(function() { parser.parse('y') },
      "Parse Error: expected 'x' at character 0, got 'y'\n    parsing: 'y'");
  });

  test('Parsimmon.regex', function() {
    var parser = regex(/^[0-9]/);

    assert.equal(parser.parse('1'), '1');
    assert.equal(parser.parse('4'), '4');
    assert.throws(function() { parser.parse('x'); },
      "Parse Error: expected /^[0-9]/ at character 0, got 'x'\n    parsing: 'x'");
    assert.throws(function() { regex(/./) }, 'must be anchored');
  });

  suite('then', function() {
    test('with a parser, uses the last return value', function() {
      var parser = string('x').then(string('y'));
      assert.equal(parser.parse('xy'), 'y');
      assert.throws(function() { parser.parse('y'); },
        "Parse Error: expected 'x' at character 0, got 'y'\n    parsing: 'y'");
      assert.throws(function() { parser.parse('xz'); },
        "Parse Error: expected 'y' at character 1, got '...z'\n    parsing: 'xz'");
    });

    test('asserts that a parser is returned', function() {
      var parser1 = letter.then(function() { return 'not a parser' });
      assert.throws(function() { parser1.parse('x'); });

      var parser2 = letter.then('x');
      assert.throws(function() { letter.parse('xx'); });
    });

    test('with a function that returns a parser, continues with that parser', function() {
      var piped;
      var parser = string('x').then(function(x) {
        piped = x;
        return string('y');
      });

      assert.equal(parser.parse('xy'), 'y');
      assert.equal(piped, 'x');
      assert.throws(function() { parser.parse('x'); });
    });
  });

  suite('map', function() {
    test('with a function, pipes the value in and uses that return value', function() {
      var piped;

      var parser = string('x').map(function(x) {
        piped = x;
        return 'y';
      });

      assert.equal(parser.parse('x'), 'y')
      assert.equal(piped, 'x');
    });
  });

  suite('result', function() {
    test('returns a constant result', function() {
      var myResult = 1;
      var oneParser = string('x').result(1);

      assert.equal(oneParser.parse('x'), 1);

      var myFn = function() {};
      var fnParser = string('x').result(myFn);

      assert.equal(fnParser.parse('x'), myFn);
    });
  });

  suite('skip', function() {
    test('uses the previous return value', function() {
      var parser = string('x').skip(string('y'));

      assert.equal(parser.parse('xy'), 'x');
      assert.throws(function() { parser.parse('x'); });
    });
  });

  suite('or', function() {
    test('two parsers', function() {
      var parser = string('x').or(string('y'));

      assert.equal(parser.parse('x'), 'x');
      assert.equal(parser.parse('y'), 'y');
      assert.throws(function() { parser.parse('z') });
    });

    test('with then', function() {
      var parser = string('\\')
        .then(function() {
          return string('y')
        }).or(string('z'));

      assert.equal(parser.parse('\\y'), 'y');
      assert.equal(parser.parse('z'), 'z');
      assert.throws(function() { parser.parse('\\z') });
    });
  });

  function assertEqualArray(arr1, arr2) {
    assert.equal(arr1.join(), arr2.join());
  }

  suite('many', function() {
    test('simple case', function() {
      var letters = letter.many();

      assertEqualArray(letters.parse('x'), ['x']);
      assertEqualArray(letters.parse('xyz'), ['x','y','z']);
      assertEqualArray(letters.parse(''), []);
      assert.throws(function() { letters.parse('1'); });
      assert.throws(function() { letters.parse('xyz1'); });
    });

    test('followed by then', function() {
      var parser = string('x').many().then(string('y'));

      assert.equal(parser.parse('y'), 'y');
      assert.equal(parser.parse('xy'), 'y');
      assert.equal(parser.parse('xxxxxy'), 'y');
    });
  });

  suite('times', function() {
    test('zero case', function() {
      var zeroLetters = letter.times(0);

      assertEqualArray(zeroLetters.parse(''), []);
      assert.throws(function() { zeroLetters.parse('x'); });
    });

    test('nonzero case', function() {
      var threeLetters = letter.times(3);

      assertEqualArray(threeLetters.parse('xyz'), ['x', 'y', 'z']);
      assert.throws(function() { threeLetters.parse('xy'); });
      assert.throws(function() { threeLetters.parse('xyzw'); });

      var thenDigit = threeLetters.then(digit);
      assert.equal(thenDigit.parse('xyz1'), '1');
      assert.throws(function() { thenDigit.parse('xy1'); });
      assert.throws(function() { thenDigit.parse('xyz'); });
      assert.throws(function() { thenDigit.parse('xyzw'); });
    });

    test('with a min and max', function() {
      var someLetters = letter.times(2, 4);

      assertEqualArray(someLetters.parse('xy'), ['x', 'y']);
      assertEqualArray(someLetters.parse('xyz'), ['x', 'y', 'z']);
      assertEqualArray(someLetters.parse('xyzw'), ['x', 'y', 'z', 'w']);
      assert.throws(function() { someLetters.parse('xyzwv'); });
      assert.throws(function() { someLetters.parse('x'); });

      var thenDigit = someLetters.then(digit);
      assert.equal(thenDigit.parse('xy1'), '1');
      assert.equal(thenDigit.parse('xyz1'), '1');
      assert.equal(thenDigit.parse('xyzw1'), '1');
      assert.throws(function() { thenDigit.parse('xy'); });
      assert.throws(function() { thenDigit.parse('xyzw'); });
      assert.throws(function() { thenDigit.parse('xyzwv1'); });
      assert.throws(function() { thenDigit.parse('x1'); });
    });

    test('atLeast', function() {
      var atLeastTwo = letter.atLeast(2);

      assertEqualArray(atLeastTwo.parse('xy'), ['x', 'y']);
      assertEqualArray(atLeastTwo.parse('xyzw'), ['x', 'y', 'z', 'w']);
      assert.throws(function() { atLeastTwo.parse('x'); });
    });
  });

  suite('fail', function() {
    var fail = Parsimmon.fail;
    var succeed = Parsimmon.succeed;

    test('use Parsimmon.fail to fail dynamically', function() {
      var parser = any.then(function(ch) {
        return fail('a character besides ' + ch);
      }).or(string('x'));

      assert.throws(function() { parser.parse('y'); },
        "Parse Error: expected a character besides y, got the end of the string\n    parsing: 'y'");
      assert.equal(parser.parse('x'), 'x');
    });

    test('use Parsimmon.succeed or Parsimmon.fail to branch conditionally', function() {
      var allowedOperator;

      var parser =
        string('x')
        .then(string('+').or(string('*')))
        .then(function(operator) {
          if (operator === allowedOperator) return succeed(operator);
          else return fail(allowedOperator);
        })
        .skip(string('y'))
      ;

      allowedOperator = '+';
      assert.equal(parser.parse('x+y'), '+');
      assert.throws(function() { parser.parse('x*y'); },
        "Parse Error: expected + at character 2, got '...y'\n    parsing: 'x*y'");

      allowedOperator = '*';
      assert.equal(parser.parse('x*y'), '*');
      assert.throws(function() { parser.parse('x+y'); },
        "Parse Error: expected * at character 2, got '...y'\n    parsing: 'x+y'");
    });
  });

  test('eof', function() {
    var parser = optWhitespace.skip(eof).or(all.result('default'));

    assert.equal(parser.parse('  '), '  ')
    assert.equal(parser.parse('x'), 'default');
  });

  suite('smart error messages', function() {
    // this is mainly about .or(), .many(), and .times(), but not about
    // their core functionality, so it's in its own test suite

    suite('or', function() {
      test('prefer longest branch', function() {
        var parser = string('abc').then(string('def')).or(string('ab').then(string('cd')));

        assert.throws(function() { parser.parse('abc'); },
          "Parse Error: expected 'def', got the end of the string\n    parsing: 'abc'");
      });

      test('prefer last of equal length branches', function() {
        var parser = string('abc').then(string('def')).or(string('abc').then(string('d')));

        assert.throws(function() { parser.parse('abc'); },
          "Parse Error: expected 'd', got the end of the string\n    parsing: 'abc'");
      });

      test('prefer longest branch even after a success', function() {
        var parser = string('abcdef').then(string('g')).or(string('ab'))
          .then(string('cd')).then(string('xyz'));

        assert.throws(function() { parser.parse('abcdef'); },
          "Parse Error: expected 'g', got the end of the string\n    parsing: 'abcdef'");
      });
    });

    suite('many', function() {
      test('prefer longest branch even in a .many()', function() {
        var atom = regex(/^[^()\s]+/);
        var sexpr = string('(').then(function() { return list; }).skip(string(')'));
        var list = optWhitespace.then(atom.or(sexpr)).skip(optWhitespace).many();

        // assert.deepEqual(list.parse('(a b) (c ((() d)))'), [['a', 'b'], ['c', [[[], 'd']]]]);

        assert.throws(function() { list.parse('(a b ()) c)'); },
<<<<<<< HEAD
          partialEquals("Parse Error: expected EOF at character 10, got '...)'\n    parsing: '(a b ()) c)'"));
        // assert.throws(function() { list.parse('(a (b)) (() c'); },
        //   partialEquals("Parse Error: expected ')', got the end of the string\n    parsing: '(a (b)) (() c'"));
=======
          "Parse Error: expected EOF at character 10, got '...)'\n    parsing: '(a b ()) c)'");

        assert.throws(function() { list.parse('(a (b)) (() c'); },
          "Parse Error: expected ')', got the end of the string\n    parsing: '(a (b)) (() c'");
>>>>>>> 205b7dfc
      });

      test('prefer longest branch in .or() nested in .many()', function() {
        var parser = string('abc').then(string('def')).or(string('a')).many();

        assert.deepEqual(parser.parse('aaabcdefaa'), ['a', 'a', 'def', 'a', 'a']);

        assert.throws(function() { parser.parse('aaabcde'); },
          "Parse Error: expected 'def' at character 5, got '...de'\n    parsing: 'aaabcde'");
      });
    });

    suite('times', function() {
      test('prefer longest branch in .times() too', function() {
        var parser = string('abc').then(string('def')).or(string('a')).times(3, 6);

        assert.throws(function() { parser.parse('aabcde'); },
          "Parse Error: expected 'def' at character 4, got '...de'\n    parsing: 'aabcde'");

<<<<<<< HEAD
        // assert.throws(function() { parser.parse('aaaaabcde'); },
        //     partialEquals("Parse Error: expected 'def' at character 7, got '...de'\n    parsing: 'aaaaabcde'"));
=======
        assert.throws(function() { parser.parse('aaaaabcde'); },
            "Parse Error: expected 'def' at character 7, got '...de'\n    parsing: 'aaaaabcde'");
>>>>>>> 205b7dfc
      });
    });
  });
});<|MERGE_RESOLUTION|>--- conflicted
+++ resolved
@@ -272,16 +272,10 @@
         // assert.deepEqual(list.parse('(a b) (c ((() d)))'), [['a', 'b'], ['c', [[[], 'd']]]]);
 
         assert.throws(function() { list.parse('(a b ()) c)'); },
-<<<<<<< HEAD
-          partialEquals("Parse Error: expected EOF at character 10, got '...)'\n    parsing: '(a b ()) c)'"));
-        // assert.throws(function() { list.parse('(a (b)) (() c'); },
-        //   partialEquals("Parse Error: expected ')', got the end of the string\n    parsing: '(a (b)) (() c'"));
-=======
           "Parse Error: expected EOF at character 10, got '...)'\n    parsing: '(a b ()) c)'");
 
         assert.throws(function() { list.parse('(a (b)) (() c'); },
           "Parse Error: expected ')', got the end of the string\n    parsing: '(a (b)) (() c'");
->>>>>>> 205b7dfc
       });
 
       test('prefer longest branch in .or() nested in .many()', function() {
@@ -301,13 +295,8 @@
         assert.throws(function() { parser.parse('aabcde'); },
           "Parse Error: expected 'def' at character 4, got '...de'\n    parsing: 'aabcde'");
 
-<<<<<<< HEAD
-        // assert.throws(function() { parser.parse('aaaaabcde'); },
-        //     partialEquals("Parse Error: expected 'def' at character 7, got '...de'\n    parsing: 'aaaaabcde'"));
-=======
         assert.throws(function() { parser.parse('aaaaabcde'); },
             "Parse Error: expected 'def' at character 7, got '...de'\n    parsing: 'aaaaabcde'");
->>>>>>> 205b7dfc
       });
     });
   });
